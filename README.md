--- conflicted
+++ resolved
@@ -37,16 +37,10 @@
 # ernie-text-embedding  文心百中语义模型
 # ernie-vilg-v2         文心一格模型
 
-<<<<<<< HEAD
-# Set ak and sk
-erniebot.ak = "<EB-ACCESS-KEY>"
-erniebot.sk = "<EB-SECRET-KEY>"
-=======
 # Set authentication params
 erniebot.api_type = "qianfan"
 erniebot.ak = "<ak-for-qianfan>"
 erniebot.sk = "<sk-for-qianfan>"
->>>>>>> 77e320e4
 
 # Create a chat completion
 chat_completion = erniebot.ChatCompletion.create(model="ernie-bot-3.5", messages=[{"role": "user", "content": "你好，请介绍下你自己"}])
@@ -60,11 +54,7 @@
 # List supported models
 erniebot api model.list
 
-<<<<<<< HEAD
-# Set api_type, ak, and sk for chat_completion.create
-=======
-# Set authentication params for chat_completion.create
->>>>>>> 77e320e4
+# Set api_type, ak, sk for chat_completion.create
 export EB_API_TYPE="qianfan"
 export EB_AK="<ak-for-qianfan>"
 export EB_SK="<sk-for-qianfan>"
@@ -72,11 +62,7 @@
 # Create a chat completion (ernie-bot-3.5, ernie-bot-turbo, etc.)
 erniebot api chat_completion.create --model ernie-bot-3.5 --message user "请介绍下你自己"
 
-<<<<<<< HEAD
-# Set api_type, ak, and sk for image.create
-=======
 # Set authentication params for image.create
->>>>>>> 77e320e4
 export EB_API_TYPE="yinian"
 export EB_AK="<ak-for-yinian>"
 export EB_SK="<sk-for-yinian>"
