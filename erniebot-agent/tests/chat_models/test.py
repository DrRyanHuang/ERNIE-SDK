import os
import asyncio

from erniebot_agent.chat_models.erniebot import ERNIEBot
from erniebot_agent.message import HumanMessage

<<<<<<< HEAD
async def test_ernie_bot(model='ernie-bot-turbo', stream=False):
    api_type = 'aistudio'
    access_token = os.getenv('ACCESS_TOKEN') # set your access token as an environment variable
=======

async def test_ernie_bot(model="ernie-bot-turbo", stream=False):
    api_type = "aistudio"
    access_token = "<your access token>"
>>>>>>> a5f1bfa6
    eb = ERNIEBot(model=model, api_type=api_type, access_token=access_token)
    messages = [
        HumanMessage(content="我在深圳，周末可以去哪里玩？"),
    ]
    res = await eb.async_chat(messages, stream=stream)
    if not stream:
        print(res)
    else:
        async for chunk in res:
            print(chunk)


if __name__ == "__main__":
    asyncio.run(test_ernie_bot(stream=False))
    asyncio.run(test_ernie_bot(stream=True))<|MERGE_RESOLUTION|>--- conflicted
+++ resolved
@@ -1,19 +1,14 @@
+import asyncio
 import os
-import asyncio
 
 from erniebot_agent.chat_models.erniebot import ERNIEBot
 from erniebot_agent.message import HumanMessage
 
-<<<<<<< HEAD
-async def test_ernie_bot(model='ernie-bot-turbo', stream=False):
-    api_type = 'aistudio'
-    access_token = os.getenv('ACCESS_TOKEN') # set your access token as an environment variable
-=======
 
 async def test_ernie_bot(model="ernie-bot-turbo", stream=False):
     api_type = "aistudio"
-    access_token = "<your access token>"
->>>>>>> a5f1bfa6
+    access_token = os.getenv("ACCESS_TOKEN")  # set your access token as an environment variable
+
     eb = ERNIEBot(model=model, api_type=api_type, access_token=access_token)
     messages = [
         HumanMessage(content="我在深圳，周末可以去哪里玩？"),
