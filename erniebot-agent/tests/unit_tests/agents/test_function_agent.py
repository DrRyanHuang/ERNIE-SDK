--- conflicted
+++ resolved
@@ -223,7 +223,17 @@
 
 
 @pytest.mark.asyncio
-<<<<<<< HEAD
+async def test_function_agent_system():
+    agent = FunctionAgent(
+        llm=FakeSimpleChatModel(),
+        tools=[],
+        system="You are a helpful bot.",
+    )
+    response = await agent.run("Run!")
+    assert "Recieved system message" in response.text
+
+
+@pytest.mark.asyncio
 async def test_function_agent_snapshot(identity_tool):
     function_call = FunctionCall(
         name=identity_tool.tool_name,
@@ -249,14 +259,4 @@
     agent.restore(snapshot)
     second_run_response = await agent.run("Run!")
     assert second_run_response.chat_history[:-1] == first_run_response.chat_history[:-1]
-    assert second_run_response.steps == first_run_response.steps
-=======
-async def test_function_agent_system():
-    agent = FunctionAgent(
-        llm=FakeSimpleChatModel(),
-        tools=[],
-        system="You are a helpful bot.",
-    )
-    response = await agent.run("Run!")
-    assert "Recieved system message" in response.text
->>>>>>> b55b4505
+    assert second_run_response.steps == first_run_response.steps