# Copyright (c) 2023 PaddlePaddle Authors. All Rights Reserved.
#
# Licensed under the Apache License, Version 2.0 (the "License");
# you may not use this file except in compliance with the License.
# You may obtain a copy of the License at
#
#     http://www.apache.org/licenses/LICENSE-2.0
#
# Unless required by applicable law or agreed to in writing, software
# distributed under the License is distributed on an "AS IS" BASIS,
# WITHOUT WARRANTIES OR CONDITIONS OF ANY KIND, either express or implied.
# See the License for the specific language governing permissions and
# limitations under the License.

<<<<<<< HEAD
import json
import logging
from collections import deque
from dataclasses import dataclass, replace
from typing import Deque, Final, Iterable, List, Optional, Sequence, Tuple, Union
=======
import logging
from typing import Final, Iterable, List, Optional, Sequence, Tuple, Union
>>>>>>> 12c3581f

from erniebot_agent.agents.agent import Agent
from erniebot_agent.agents.callback.callback_manager import CallbackManager
from erniebot_agent.agents.callback.handlers.base import CallbackHandler
from erniebot_agent.agents.schema import (
    NO_ACTION_STEP,
    AgentResponse,
    AgentStep,
    NoActionStep,
    PluginStep,
    ToolInfo,
    ToolResponse,
    ToolStep,
)
from erniebot_agent.chat_models.erniebot import BaseERNIEBot
from erniebot_agent.file import File, FileManager
from erniebot_agent.memory import Memory
from erniebot_agent.memory.messages import (
    AIMessage,
    FunctionCall,
    FunctionMessage,
    HumanMessage,
    Message,
    SystemMessage,
)
from erniebot_agent.tools.base import BaseTool
from erniebot_agent.tools.tool_manager import ToolManager

_MAX_STEPS: Final[int] = 5
_logger = logging.getLogger(__name__)

_logger = logging.getLogger(__name__)


class FunctionAgent(Agent):
    """An agent driven by function calling.

    The orchestration capabilities of a function agent are powered by the
    function calling ability of LLMs. Typically, a function agent asks the LLM
    to generate a response that can be parsed into an action (e.g., calling a
    tool with given arguments), and then the agent takes that action, which
    forms an agent step. The agent repeats this process until the maximum number
    of steps is reached or the LLM considers the task finished.

    Attributes:
        llm: The LLM that the agent uses.
        memory: The message storage that keeps the chat history.
        max_steps: The maximum number of steps in each agent run.
    """

    llm: BaseERNIEBot
    memory: Memory
    max_steps: int

    def __init__(
        self,
        llm: BaseERNIEBot,
        tools: Union[ToolManager, Iterable[BaseTool]],
        *,
        memory: Optional[Memory] = None,
        system_message: Optional[SystemMessage] = None,
        callbacks: Optional[Union[CallbackManager, Iterable[CallbackHandler]]] = None,
        file_manager: Optional[FileManager] = None,
        plugins: Optional[List[str]] = None,
        max_steps: Optional[int] = None,
<<<<<<< HEAD
        first_tools: Optional[List[BaseTool]] = [],
=======
        first_tools: Optional[Sequence[BaseTool]] = [],
>>>>>>> 12c3581f
    ) -> None:
        """Initialize a function agent.

        Args:
            llm: An LLM for the agent to use.
            tools: A list of tools for the agent to use.
            memory: A memory object that equips the agent to remember chat
                history. If `None`, a `WholeMemory` object will be used.
            system_message: A message that tells the LLM how to interpret the
                conversations. If `None`, the system message contained in
                `memory` will be used.
            callbacks: A list of callback handlers for the agent to use. If
                `None`, a default list of callbacks will be used.
            file_manager: A file manager for the agent to interact with files.
                If `None`, a global file manager that can be shared among
                different components will be implicitly created and used.
            plugins: A list of names of the plugins for the agent to use. If
                `None`, the agent will use a default list of plugins. Set
                `plugins` to `[]` to disable the use of plugins.
            max_steps: The maximum number of steps in each agent run. If `None`,
                use a default value.
<<<<<<< HEAD
            first_tools: A list of tools scheduled to be called sequentially at
                the beginning of each agent run.
=======
            first_tools: Tools scheduled to be called sequentially at the
                beginning of each agent run.

        Raises:
            ValueError: if `max_steps` is non-positive.
            RuntimeError: if tools in first_tools but not in tools list.

>>>>>>> 12c3581f
        """
        super().__init__(
            llm=llm,
            tools=tools,
            memory=memory,
            system_message=system_message,
            callbacks=callbacks,
            file_manager=file_manager,
            plugins=plugins,
        )
        if max_steps is not None:
            if max_steps <= 0:
                raise ValueError("Invalid `max_steps` value")
            self.max_steps = max_steps
        else:
            self.max_steps = _MAX_STEPS
        if first_tools:
            self._first_tools = first_tools
            for tool in self._first_tools:
                if tool not in self.get_tools():
                    raise RuntimeError("The first tool must be in the tools list.")
        else:
            self._first_tools = []
        self._snapshots: Deque[FunctionAgentRunSnapshot] = deque(maxlen=5)
        self._snapshot_for_curr_run: Optional[FunctionAgentRunSnapshot] = None

    @property
    def snapshots(self) -> Deque["FunctionAgentRunSnapshot"]:
        return self._snapshots

    def restore(self, snapshot: "FunctionAgentRunSnapshot") -> None:
        self._snapshot_for_curr_run = snapshot

        if first_tools:
            self._first_tools = first_tools
            for tool in self._first_tools:
                if tool not in self.get_tools():
                    raise RuntimeError("The tool in `first_tools` must be in the tools list.")
        else:
            self._first_tools = []

    async def _run(self, prompt: str, files: Optional[Sequence[File]] = None) -> AgentResponse:
        chat_history: List[Message] = []
        steps_taken: List[AgentStep] = []
        num_steps_taken = 0

        if self._snapshot_for_curr_run is not None:
            chat_history[:] = self._snapshot_for_curr_run.chat_history
            steps_taken[:] = self._snapshot_for_curr_run.steps
            num_steps_taken = len(steps_taken)
            self._snapshot_for_curr_run = None
        else:
            run_input = await HumanMessage.create_with_files(
                prompt, files or [], include_file_urls=self.file_needs_url
            )
            chat_history.append(run_input)

        for tool in self._first_tools:
            curr_step, new_messages = await self._step(chat_history, chosen_tool=tool)
            chat_history.extend(new_messages)
            num_steps_taken += 1
            if not isinstance(curr_step, NoActionStep):
                steps_taken.append(curr_step)
            else:
                # If tool choice not work, skip this round
                _logger.warning(f"Selected tool [{tool.tool_name}] not work")
                chat_history.pop()

<<<<<<< HEAD
=======
        num_steps_taken = 0
        chat_history.append(run_input)

        for tool in self._first_tools:
            curr_step, new_messages = await self._step(chat_history, selected_tool=tool)
            chat_history.extend(new_messages)
            num_steps_taken += 1
            if not isinstance(curr_step, NoActionStep):
                steps_taken.append(curr_step)
            else:
                # If tool choice not work, skip this round
                _logger.warning(f"Selected tool [{tool.tool_name}] not work")
                chat_history.pop()

>>>>>>> 12c3581f
        while num_steps_taken < self.max_steps:
            curr_step, new_messages = await self._step(chat_history)
            chat_history.extend(new_messages)
            if not isinstance(curr_step, NoActionStep):
                steps_taken.append(curr_step)

            if isinstance(curr_step, (NoActionStep, PluginStep)):  # plugin with action
                response = self._create_finished_response(chat_history, steps_taken)
                self.memory.add_message(chat_history[0])
                self.memory.add_message(chat_history[-1])
                return response
            self._take_snapshot(chat_history, steps_taken)
            num_steps_taken += 1
        response = self._create_stopped_response(chat_history, steps_taken)
        return response

    async def _step(
<<<<<<< HEAD
        self, chat_history: List[Message], chosen_tool: Optional[BaseTool] = None
    ) -> Tuple[AgentStep, List[Message]]:
        new_messages: List[Message] = []
        input_messages = self.memory.get_messages() + chat_history
        if chosen_tool is not None:
            tool_choice = {"type": "function", "function": {"name": chosen_tool.tool_name}}
            llm_resp = await self.run_llm(messages=input_messages, llm_opts={"tool_choice": tool_choice})
        else:
            llm_resp = await self.run_llm(messages=input_messages)
=======
        self, chat_history: List[Message], selected_tool: Optional[BaseTool] = None
    ) -> Tuple[AgentStep, List[Message]]:
        new_messages: List[Message] = []
        input_messages = self.memory.get_messages() + chat_history
        if selected_tool is not None:
            tool_choice = {"type": "function", "function": {"name": selected_tool.tool_name}}
            llm_resp = await self.run_llm(
                messages=input_messages,
                functions=[selected_tool.function_call_schema()],  # only regist one tool
                tool_choice=tool_choice,
            )
        else:
            llm_resp = await self.run_llm(messages=input_messages)

>>>>>>> 12c3581f
        output_message = llm_resp.message  # AIMessage
        new_messages.append(output_message)
        if output_message.function_call is not None:
            tool_name = output_message.function_call["name"]
            tool_args = output_message.function_call["arguments"]
            tool_resp = await self.run_tool(tool_name=tool_name, tool_args=tool_args)
            new_messages.append(FunctionMessage(name=tool_name, content=tool_resp.json))
            return (
                ToolStep(
                    info=ToolInfo(tool_name=tool_name, tool_args=tool_args),
                    result=tool_resp.json,
                    input_files=tool_resp.input_files,
                    output_files=tool_resp.output_files,
                ),
                new_messages,
            )
        elif output_message.plugin_info is not None:
            file_manager = self.get_file_manager()
            return (
                PluginStep(
                    info=output_message.plugin_info,
                    result=output_message.content,
                    input_files=file_manager.sniff_and_extract_files_from_text(
                        chat_history[-1].content
                    ),  # TODO: make sure this is correct.
                    output_files=file_manager.sniff_and_extract_files_from_text(output_message.content),
                ),
                new_messages,
            )
        else:
            return NO_ACTION_STEP, new_messages

    def _create_finished_response(
        self,
        chat_history: List[Message],
        steps: List[AgentStep],
    ) -> AgentResponse:
        last_message = chat_history[-1]
        return AgentResponse(
            text=last_message.content,
            chat_history=chat_history,
            steps=steps,
            status="FINISHED",
        )

    def _create_stopped_response(
        self,
        chat_history: List[Message],
        steps: List[AgentStep],
    ) -> AgentResponse:
        return AgentResponse(
            text="Agent run stopped early.",
            chat_history=chat_history,
            steps=steps,
            status="STOPPED",
        )

    def _take_snapshot(self, chat_history: List[Message], steps: List[AgentStep]) -> None:
        snapshot = FunctionAgentRunSnapshot(chat_history=chat_history.copy(), steps=steps.copy())
        self._snapshots.append(snapshot)


@dataclass
class FunctionAgentRunSnapshot(object):
    chat_history: List[Message]
    steps: List[AgentStep]

    def add_tool_call(self, tool_name: str, tool_args: str, tool_resp: ToolResponse) -> None:
        new_ai_message = AIMessage(
            content="",
            function_call=FunctionCall(
                name=tool_name,
                thoughts=f"我需要调用{tool_name}解决这个问题",
                arguments=tool_args,
            ),
        )
        new_function_message = FunctionMessage(name=tool_name, content=tool_resp.json)
        new_tool_step = ToolStep(
            info=ToolInfo(tool_name=tool_name, tool_args=tool_args),
            result=tool_resp.json,
            input_files=tool_resp.input_files,
            output_files=tool_resp.output_files,
        )

        self.steps.append(new_tool_step)
        self.chat_history.append(new_ai_message)
        self.chat_history.append(new_function_message)

    def update_last_tool_prompt(self, prompt: str) -> None:
        tool_step = self.steps[-1]
        if not isinstance(tool_step, ToolStep):
            raise RuntimeError("The last step is not a tool step.")
        function_message = self.chat_history[-1]
        if not isinstance(function_message, FunctionMessage):
            raise RuntimeError("The last message is not a function message.")

        tool_ret_json = tool_step.result
        tool_ret = json.loads(tool_ret_json)
        if not isinstance(tool_ret, dict):
            raise ValueError("The return value of the tool could not be converted to a dict.")
        tool_ret["prompt"] = prompt
        updated_tool_ret_json = json.dumps(tool_ret, ensure_ascii=False)

        new_function_message = FunctionMessage(name=function_message.name, content=updated_tool_ret_json)
        new_tool_step = replace(tool_step, result=updated_tool_ret_json)

        self.steps.pop()
        self.steps.append(new_tool_step)
        self.chat_history.pop()
        self.chat_history.append(new_function_message)<|MERGE_RESOLUTION|>--- conflicted
+++ resolved
@@ -12,16 +12,11 @@
 # See the License for the specific language governing permissions and
 # limitations under the License.
 
-<<<<<<< HEAD
 import json
 import logging
 from collections import deque
 from dataclasses import dataclass, replace
 from typing import Deque, Final, Iterable, List, Optional, Sequence, Tuple, Union
-=======
-import logging
-from typing import Final, Iterable, List, Optional, Sequence, Tuple, Union
->>>>>>> 12c3581f
 
 from erniebot_agent.agents.agent import Agent
 from erniebot_agent.agents.callback.callback_manager import CallbackManager
@@ -51,7 +46,6 @@
 from erniebot_agent.tools.tool_manager import ToolManager
 
 _MAX_STEPS: Final[int] = 5
-_logger = logging.getLogger(__name__)
 
 _logger = logging.getLogger(__name__)
 
@@ -87,11 +81,7 @@
         file_manager: Optional[FileManager] = None,
         plugins: Optional[List[str]] = None,
         max_steps: Optional[int] = None,
-<<<<<<< HEAD
-        first_tools: Optional[List[BaseTool]] = [],
-=======
         first_tools: Optional[Sequence[BaseTool]] = [],
->>>>>>> 12c3581f
     ) -> None:
         """Initialize a function agent.
 
@@ -113,18 +103,13 @@
                 `plugins` to `[]` to disable the use of plugins.
             max_steps: The maximum number of steps in each agent run. If `None`,
                 use a default value.
-<<<<<<< HEAD
-            first_tools: A list of tools scheduled to be called sequentially at
-                the beginning of each agent run.
-=======
             first_tools: Tools scheduled to be called sequentially at the
                 beginning of each agent run.
 
         Raises:
-            ValueError: if `max_steps` is non-positive.
-            RuntimeError: if tools in first_tools but not in tools list.
-
->>>>>>> 12c3581f
+            ValueError: If `max_steps` is not positive.
+            RuntimeError: If tools are found in `first_tools` but not in
+                `tools`.
         """
         super().__init__(
             llm=llm,
@@ -145,7 +130,7 @@
             self._first_tools = first_tools
             for tool in self._first_tools:
                 if tool not in self.get_tools():
-                    raise RuntimeError("The first tool must be in the tools list.")
+                    raise RuntimeError("The tool in `first_tools` must be in the tools list.")
         else:
             self._first_tools = []
         self._snapshots: Deque[FunctionAgentRunSnapshot] = deque(maxlen=5)
@@ -157,14 +142,6 @@
 
     def restore(self, snapshot: "FunctionAgentRunSnapshot") -> None:
         self._snapshot_for_curr_run = snapshot
-
-        if first_tools:
-            self._first_tools = first_tools
-            for tool in self._first_tools:
-                if tool not in self.get_tools():
-                    raise RuntimeError("The tool in `first_tools` must be in the tools list.")
-        else:
-            self._first_tools = []
 
     async def _run(self, prompt: str, files: Optional[Sequence[File]] = None) -> AgentResponse:
         chat_history: List[Message] = []
@@ -181,22 +158,6 @@
                 prompt, files or [], include_file_urls=self.file_needs_url
             )
             chat_history.append(run_input)
-
-        for tool in self._first_tools:
-            curr_step, new_messages = await self._step(chat_history, chosen_tool=tool)
-            chat_history.extend(new_messages)
-            num_steps_taken += 1
-            if not isinstance(curr_step, NoActionStep):
-                steps_taken.append(curr_step)
-            else:
-                # If tool choice not work, skip this round
-                _logger.warning(f"Selected tool [{tool.tool_name}] not work")
-                chat_history.pop()
-
-<<<<<<< HEAD
-=======
-        num_steps_taken = 0
-        chat_history.append(run_input)
 
         for tool in self._first_tools:
             curr_step, new_messages = await self._step(chat_history, selected_tool=tool)
@@ -209,13 +170,11 @@
                 _logger.warning(f"Selected tool [{tool.tool_name}] not work")
                 chat_history.pop()
 
->>>>>>> 12c3581f
         while num_steps_taken < self.max_steps:
             curr_step, new_messages = await self._step(chat_history)
             chat_history.extend(new_messages)
             if not isinstance(curr_step, NoActionStep):
                 steps_taken.append(curr_step)
-
             if isinstance(curr_step, (NoActionStep, PluginStep)):  # plugin with action
                 response = self._create_finished_response(chat_history, steps_taken)
                 self.memory.add_message(chat_history[0])
@@ -227,17 +186,6 @@
         return response
 
     async def _step(
-<<<<<<< HEAD
-        self, chat_history: List[Message], chosen_tool: Optional[BaseTool] = None
-    ) -> Tuple[AgentStep, List[Message]]:
-        new_messages: List[Message] = []
-        input_messages = self.memory.get_messages() + chat_history
-        if chosen_tool is not None:
-            tool_choice = {"type": "function", "function": {"name": chosen_tool.tool_name}}
-            llm_resp = await self.run_llm(messages=input_messages, llm_opts={"tool_choice": tool_choice})
-        else:
-            llm_resp = await self.run_llm(messages=input_messages)
-=======
         self, chat_history: List[Message], selected_tool: Optional[BaseTool] = None
     ) -> Tuple[AgentStep, List[Message]]:
         new_messages: List[Message] = []
@@ -252,7 +200,6 @@
         else:
             llm_resp = await self.run_llm(messages=input_messages)
 
->>>>>>> 12c3581f
         output_message = llm_resp.message  # AIMessage
         new_messages.append(output_message)
         if output_message.function_call is not None:
