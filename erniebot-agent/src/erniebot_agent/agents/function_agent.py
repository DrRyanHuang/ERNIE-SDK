# Copyright (c) 2023 PaddlePaddle Authors. All Rights Reserved.
#
# Licensed under the Apache License, Version 2.0 (the "License");
# you may not use this file except in compliance with the License.
# You may obtain a copy of the License at
#
#     http://www.apache.org/licenses/LICENSE-2.0
#
# Unless required by applicable law or agreed to in writing, software
# distributed under the License is distributed on an "AS IS" BASIS,
# WITHOUT WARRANTIES OR CONDITIONS OF ANY KIND, either express or implied.
# See the License for the specific language governing permissions and
# limitations under the License.

<<<<<<< HEAD
import logging
from typing import List, Optional, Tuple, Union
=======
from typing import Final, Iterable, List, Optional, Sequence, Tuple, Union
>>>>>>> 6fbc0995

from erniebot_agent.agents.agent import Agent
from erniebot_agent.agents.callback.callback_manager import CallbackManager
from erniebot_agent.agents.callback.handlers.base import CallbackHandler
from erniebot_agent.agents.schema import (
    NO_ACTION_STEP,
    AgentResponse,
    AgentStep,
    NoActionStep,
    PluginStep,
    ToolInfo,
    ToolStep,
)
from erniebot_agent.chat_models.erniebot import BaseERNIEBot
from erniebot_agent.file import File, FileManager
from erniebot_agent.memory import Memory
from erniebot_agent.memory.messages import (
    FunctionMessage,
    HumanMessage,
    Message,
    SystemMessage,
)
from erniebot_agent.tools.base import BaseTool
from erniebot_agent.tools.tool_manager import ToolManager

<<<<<<< HEAD
_MAX_STEPS = 5
_logger = logging.getLogger(__name__)
=======
_MAX_STEPS: Final[int] = 5
>>>>>>> 6fbc0995


class FunctionAgent(Agent):
    """An agent driven by function calling.

    The orchestration capabilities of a function agent are powered by the
    function calling ability of LLMs. Typically, a function agent asks the LLM
    to generate a response that can be parsed into an action (e.g., calling a
    tool with given arguments), and then the agent takes that action, which
    forms an agent step. The agent repeats this process until the maximum number
    of steps is reached or the LLM considers the task finished.

    Attributes:
        llm: The LLM that the agent uses.
        memory: The message storage that keeps the chat history.
        max_steps: The maximum number of steps in each agent run.
    """

    llm: BaseERNIEBot
    memory: Memory
    max_steps: int

    def __init__(
        self,
        llm: BaseERNIEBot,
        tools: Union[ToolManager, Iterable[BaseTool]],
        *,
        memory: Optional[Memory] = None,
        system_message: Optional[SystemMessage] = None,
        callbacks: Optional[Union[CallbackManager, Iterable[CallbackHandler]]] = None,
        file_manager: Optional[FileManager] = None,
        plugins: Optional[List[str]] = None,
        max_steps: Optional[int] = None,
        first_tools: Optional[List[BaseTool]] = [],
    ) -> None:
        """Initialize a function agent.

        Args:
            llm: An LLM for the agent to use.
            tools: A list of tools for the agent to use.
            memory: A memory object that equips the agent to remember chat
                history. If `None`, a `WholeMemory` object will be used.
            system_message: A message that tells the LLM how to interpret the
                conversations. If `None`, the system message contained in
                `memory` will be used.
            callbacks: A list of callback handlers for the agent to use. If
                `None`, a default list of callbacks will be used.
            file_manager: A file manager for the agent to interact with files.
                If `None`, a global file manager that can be shared among
                different components will be implicitly created and used.
            plugins: A list of names of the plugins for the agent to use. If
                `None`, the agent will use a default list of plugins. Set
                `plugins` to `[]` to disable the use of plugins.
            max_steps: The maximum number of steps in each agent run. If `None`,
                use a default value.
            first_tools: A list of tools that will be used first when running
                the agent.
        """
        super().__init__(
            llm=llm,
            tools=tools,
            memory=memory,
            system_message=system_message,
            callbacks=callbacks,
            file_manager=file_manager,
            plugins=plugins,
        )
        if max_steps is not None:
            if max_steps <= 0:
                raise ValueError("Invalid `max_steps` value")
            self.max_steps = max_steps
        else:
            self.max_steps = _MAX_STEPS

<<<<<<< HEAD
        if first_tools:
            self._first_tools = first_tools
            for tool in self._first_tools:
                if tool not in self.get_tools():
                    raise RuntimeError("The first tool must be in the tools list.")
        else:
            self._first_tools = []

    async def _run(self, prompt: str, files: Optional[List[File]] = None) -> AgentResponse:
=======
    async def _run(self, prompt: str, files: Optional[Sequence[File]] = None) -> AgentResponse:
>>>>>>> 6fbc0995
        chat_history: List[Message] = []
        steps_taken: List[AgentStep] = []

        run_input = await HumanMessage.create_with_files(
            prompt, files or [], include_file_urls=self.file_needs_url
        )

        num_steps_taken = 0
        chat_history.append(run_input)

        for tool in self._first_tools:
            curr_step, new_messages = await self._step(chat_history, use_tool=tool)
            chat_history.extend(new_messages)
            num_steps_taken += 1
            if not isinstance(curr_step, NoActionStep):
                steps_taken.append(curr_step)
            else:
                # If tool choice not work, skip this round
                _logger.warning(f"Selected tool [{tool.tool_name}] not work")
                chat_history.pop()

        while num_steps_taken < self.max_steps:
            curr_step, new_messages = await self._step(chat_history)
            chat_history.extend(new_messages)
            if not isinstance(curr_step, NoActionStep):
                steps_taken.append(curr_step)

            if isinstance(curr_step, (NoActionStep, PluginStep)):  # plugin with action
                response = self._create_finished_response(chat_history, steps_taken)
                self.memory.add_message(chat_history[0])
                self.memory.add_message(chat_history[-1])
                return response
            num_steps_taken += 1
        response = self._create_stopped_response(chat_history, steps_taken)
        return response

    async def _step(
        self, chat_history: List[Message], use_tool: Optional[BaseTool] = None
    ) -> Tuple[AgentStep, List[Message]]:
        new_messages: List[Message] = []
        input_messages = self.memory.get_messages() + chat_history
<<<<<<< HEAD
        if use_tool is not None:
            tool_choice = {"type": "function", "function": {"name": use_tool.tool_name}}
            llm_resp = await self.run_llm(
                messages=input_messages,
                functions=[use_tool.function_call_schema()],  # only regist one tool
                system=self.system_message.content if self.system_message is not None else None,
                plugins=self._plugins,
                tool_choice=tool_choice,
            )
        else:
            llm_resp = await self.run_llm(
                messages=input_messages,
                functions=self._tool_manager.get_tool_schemas(),
                system=self.system_message.content if self.system_message is not None else None,
                plugins=self._plugins,
            )
=======
        llm_resp = await self.run_llm(messages=input_messages)
>>>>>>> 6fbc0995
        output_message = llm_resp.message  # AIMessage
        new_messages.append(output_message)
        if output_message.function_call is not None:
            tool_name = output_message.function_call["name"]
            tool_args = output_message.function_call["arguments"]
            tool_resp = await self.run_tool(tool_name=tool_name, tool_args=tool_args)
            new_messages.append(FunctionMessage(name=tool_name, content=tool_resp.json))
            return (
                ToolStep(
                    info=ToolInfo(tool_name=tool_name, tool_args=tool_args),
                    result=tool_resp.json,
                    input_files=tool_resp.input_files,
                    output_files=tool_resp.output_files,
                ),
                new_messages,
            )
        elif output_message.plugin_info is not None:
            file_manager = self.get_file_manager()
            return (
                PluginStep(
                    info=output_message.plugin_info,
                    result=output_message.content,
                    input_files=file_manager.sniff_and_extract_files_from_text(
                        chat_history[-1].content
                    ),  # TODO: make sure this is correct.
                    output_files=file_manager.sniff_and_extract_files_from_text(output_message.content),
                ),
                new_messages,
            )
        else:
            return NO_ACTION_STEP, new_messages

    def _create_finished_response(
        self,
        chat_history: List[Message],
        steps: List[AgentStep],
    ) -> AgentResponse:
        last_message = chat_history[-1]
        return AgentResponse(
            text=last_message.content,
            chat_history=chat_history,
            steps=steps,
            status="FINISHED",
        )

    def _create_stopped_response(
        self,
        chat_history: List[Message],
        steps: List[AgentStep],
    ) -> AgentResponse:
        return AgentResponse(
            text="Agent run stopped early.",
            chat_history=chat_history,
            steps=steps,
            status="STOPPED",
        )<|MERGE_RESOLUTION|>--- conflicted
+++ resolved
@@ -12,12 +12,8 @@
 # See the License for the specific language governing permissions and
 # limitations under the License.
 
-<<<<<<< HEAD
 import logging
-from typing import List, Optional, Tuple, Union
-=======
 from typing import Final, Iterable, List, Optional, Sequence, Tuple, Union
->>>>>>> 6fbc0995
 
 from erniebot_agent.agents.agent import Agent
 from erniebot_agent.agents.callback.callback_manager import CallbackManager
@@ -43,12 +39,8 @@
 from erniebot_agent.tools.base import BaseTool
 from erniebot_agent.tools.tool_manager import ToolManager
 
-<<<<<<< HEAD
-_MAX_STEPS = 5
+_MAX_STEPS: Final[int] = 5
 _logger = logging.getLogger(__name__)
-=======
-_MAX_STEPS: Final[int] = 5
->>>>>>> 6fbc0995
 
 
 class FunctionAgent(Agent):
@@ -123,7 +115,6 @@
         else:
             self.max_steps = _MAX_STEPS
 
-<<<<<<< HEAD
         if first_tools:
             self._first_tools = first_tools
             for tool in self._first_tools:
@@ -132,10 +123,7 @@
         else:
             self._first_tools = []
 
-    async def _run(self, prompt: str, files: Optional[List[File]] = None) -> AgentResponse:
-=======
     async def _run(self, prompt: str, files: Optional[Sequence[File]] = None) -> AgentResponse:
->>>>>>> 6fbc0995
         chat_history: List[Message] = []
         steps_taken: List[AgentStep] = []
 
@@ -177,26 +165,16 @@
     ) -> Tuple[AgentStep, List[Message]]:
         new_messages: List[Message] = []
         input_messages = self.memory.get_messages() + chat_history
-<<<<<<< HEAD
         if use_tool is not None:
             tool_choice = {"type": "function", "function": {"name": use_tool.tool_name}}
-            llm_resp = await self.run_llm(
+            llm_resp = await self._run_llm(
                 messages=input_messages,
                 functions=[use_tool.function_call_schema()],  # only regist one tool
-                system=self.system_message.content if self.system_message is not None else None,
-                plugins=self._plugins,
                 tool_choice=tool_choice,
             )
         else:
-            llm_resp = await self.run_llm(
-                messages=input_messages,
-                functions=self._tool_manager.get_tool_schemas(),
-                system=self.system_message.content if self.system_message is not None else None,
-                plugins=self._plugins,
-            )
-=======
-        llm_resp = await self.run_llm(messages=input_messages)
->>>>>>> 6fbc0995
+            llm_resp = await self._run_llm(messages=input_messages)
+
         output_message = llm_resp.message  # AIMessage
         new_messages.append(output_message)
         if output_message.function_call is not None:
