--- conflicted
+++ resolved
@@ -12,15 +12,11 @@
 # See the License for the specific language governing permissions and
 # limitations under the License.
 
-<<<<<<< HEAD
 import json
+import logging
 from collections import deque
 from dataclasses import dataclass, replace
 from typing import Deque, List, Optional, Tuple, Union
-=======
-import logging
-from typing import List, Optional, Tuple, Union
->>>>>>> 314d7ac4
 
 from erniebot_agent.agents.agent import Agent
 from erniebot_agent.agents.callback.callback_manager import CallbackManager
@@ -125,16 +121,6 @@
             self.max_steps = max_steps
         else:
             self.max_steps = _MAX_STEPS
-        self._snapshots: Deque[FunctionAgentRunSnapshot] = deque(maxlen=5)
-        self._snapshot_for_curr_run: Optional[FunctionAgentRunSnapshot] = None
-
-    @property
-    def snapshots(self) -> Deque["FunctionAgentRunSnapshot"]:
-        return self._snapshots
-
-    def restore_from_snapshot(self, snapshot: "FunctionAgentRunSnapshot") -> None:
-        self._snapshot_for_curr_run = snapshot
-
         if first_tools:
             self._first_tools = first_tools
             for tool in self._first_tools:
@@ -142,11 +128,19 @@
                     raise RuntimeError("The first tool must be in the tools list.")
         else:
             self._first_tools = []
+        self._snapshots: Deque[FunctionAgentRunSnapshot] = deque(maxlen=5)
+        self._snapshot_for_curr_run: Optional[FunctionAgentRunSnapshot] = None
+
+    @property
+    def snapshots(self) -> Deque["FunctionAgentRunSnapshot"]:
+        return self._snapshots
+
+    def restore_from_snapshot(self, snapshot: "FunctionAgentRunSnapshot") -> None:
+        self._snapshot_for_curr_run = snapshot
 
     async def _run(self, prompt: str, files: Optional[List[File]] = None) -> AgentResponse:
         chat_history: List[Message] = []
         steps_taken: List[AgentStep] = []
-        num_steps_taken = 0
 
         if self._snapshot_for_curr_run is not None:
             chat_history[:] = self._snapshot_for_curr_run.chat_history
@@ -158,11 +152,6 @@
                 prompt, files or [], include_file_urls=self.file_needs_url
             )
             chat_history.append(run_input)
-
-<<<<<<< HEAD
-=======
-        num_steps_taken = 0
-        chat_history.append(run_input)
 
         for tool in self._first_tools:
             curr_step, new_messages = await self._step(chat_history, use_tool=tool)
@@ -175,7 +164,6 @@
                 _logger.warning(f"Selected tool [{tool.tool_name}] not work")
                 chat_history.pop()
 
->>>>>>> 314d7ac4
         while num_steps_taken < self.max_steps:
             curr_step, new_messages = await self._step(chat_history)
             chat_history.extend(new_messages)
