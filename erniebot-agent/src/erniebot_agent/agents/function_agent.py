# Copyright (c) 2023 PaddlePaddle Authors. All Rights Reserved.
#
# Licensed under the Apache License, Version 2.0 (the "License");
# you may not use this file except in compliance with the License.
# You may obtain a copy of the License at
#
#     http://www.apache.org/licenses/LICENSE-2.0
#
# Unless required by applicable law or agreed to in writing, software
# distributed under the License is distributed on an "AS IS" BASIS,
# WITHOUT WARRANTIES OR CONDITIONS OF ANY KIND, either express or implied.
# See the License for the specific language governing permissions and
# limitations under the License.

<<<<<<< HEAD
import json
import logging
from collections import deque
from dataclasses import dataclass, replace
from typing import Deque, List, Optional, Tuple, Union
=======
from typing import Final, Iterable, List, Optional, Sequence, Tuple, Union
>>>>>>> 6fbc0995

from erniebot_agent.agents.agent import Agent
from erniebot_agent.agents.callback.callback_manager import CallbackManager
from erniebot_agent.agents.callback.handlers.base import CallbackHandler
from erniebot_agent.agents.schema import (
    NO_ACTION_STEP,
    AgentResponse,
    AgentStep,
    NoActionStep,
    PluginStep,
    ToolInfo,
    ToolResponse,
    ToolStep,
)
from erniebot_agent.chat_models.erniebot import BaseERNIEBot
from erniebot_agent.file import File, FileManager
from erniebot_agent.memory import Memory
from erniebot_agent.memory.messages import (
    AIMessage,
    FunctionCall,
    FunctionMessage,
    HumanMessage,
    Message,
    SystemMessage,
)
from erniebot_agent.tools.base import BaseTool
from erniebot_agent.tools.tool_manager import ToolManager

<<<<<<< HEAD
_MAX_STEPS = 5
_logger = logging.getLogger(__name__)
=======
_MAX_STEPS: Final[int] = 5
>>>>>>> 6fbc0995


class FunctionAgent(Agent):
    """An agent driven by function calling.

    The orchestration capabilities of a function agent are powered by the
    function calling ability of LLMs. Typically, a function agent asks the LLM
    to generate a response that can be parsed into an action (e.g., calling a
    tool with given arguments), and then the agent takes that action, which
    forms an agent step. The agent repeats this process until the maximum number
    of steps is reached or the LLM considers the task finished.

    Attributes:
        llm: The LLM that the agent uses.
        memory: The message storage that keeps the chat history.
        max_steps: The maximum number of steps in each agent run.
    """

    llm: BaseERNIEBot
    memory: Memory
    max_steps: int

    def __init__(
        self,
        llm: BaseERNIEBot,
        tools: Union[ToolManager, Iterable[BaseTool]],
        *,
        memory: Optional[Memory] = None,
        system_message: Optional[SystemMessage] = None,
        callbacks: Optional[Union[CallbackManager, Iterable[CallbackHandler]]] = None,
        file_manager: Optional[FileManager] = None,
        plugins: Optional[List[str]] = None,
        max_steps: Optional[int] = None,
        first_tools: Optional[List[BaseTool]] = [],
    ) -> None:
        """Initialize a function agent.

        Args:
            llm: An LLM for the agent to use.
            tools: A list of tools for the agent to use.
            memory: A memory object that equips the agent to remember chat
                history. If `None`, a `WholeMemory` object will be used.
            system_message: A message that tells the LLM how to interpret the
                conversations. If `None`, the system message contained in
                `memory` will be used.
            callbacks: A list of callback handlers for the agent to use. If
                `None`, a default list of callbacks will be used.
            file_manager: A file manager for the agent to interact with files.
                If `None`, a global file manager that can be shared among
                different components will be implicitly created and used.
            plugins: A list of names of the plugins for the agent to use. If
                `None`, the agent will use a default list of plugins. Set
                `plugins` to `[]` to disable the use of plugins.
            max_steps: The maximum number of steps in each agent run. If `None`,
                use a default value.
            first_tools: A list of tools that will be used first when running
                the agent.
        """
        super().__init__(
            llm=llm,
            tools=tools,
            memory=memory,
            system_message=system_message,
            callbacks=callbacks,
            file_manager=file_manager,
            plugins=plugins,
        )
        if max_steps is not None:
            if max_steps <= 0:
                raise ValueError("Invalid `max_steps` value")
            self.max_steps = max_steps
        else:
            self.max_steps = _MAX_STEPS
        if first_tools:
            self._first_tools = first_tools
            for tool in self._first_tools:
                if tool not in self.get_tools():
                    raise RuntimeError("The first tool must be in the tools list.")
        else:
            self._first_tools = []
        self._snapshots: Deque[FunctionAgentRunSnapshot] = deque(maxlen=5)
        self._snapshot_for_curr_run: Optional[FunctionAgentRunSnapshot] = None

    @property
    def snapshots(self) -> Deque["FunctionAgentRunSnapshot"]:
        return self._snapshots

    def restore(self, snapshot: "FunctionAgentRunSnapshot") -> None:
        self._snapshot_for_curr_run = snapshot

    async def _run(self, prompt: str, files: Optional[Sequence[File]] = None) -> AgentResponse:
        chat_history: List[Message] = []
        steps_taken: List[AgentStep] = []
        num_steps_taken = 0

        if self._snapshot_for_curr_run is not None:
            chat_history[:] = self._snapshot_for_curr_run.chat_history
            steps_taken[:] = self._snapshot_for_curr_run.steps
            num_steps_taken = len(steps_taken)
            self._snapshot_for_curr_run = None
        else:
            run_input = await HumanMessage.create_with_files(
                prompt, files or [], include_file_urls=self.file_needs_url
            )
            chat_history.append(run_input)

        for tool in self._first_tools:
            curr_step, new_messages = await self._step(chat_history, tool_to_use=tool)
            chat_history.extend(new_messages)
            num_steps_taken += 1
            if not isinstance(curr_step, NoActionStep):
                steps_taken.append(curr_step)
            else:
                # If tool choice not work, skip this round
                _logger.warning(f"Selected tool [{tool.tool_name}] not work")
                chat_history.pop()

        while num_steps_taken < self.max_steps:
            curr_step, new_messages = await self._step(chat_history)
            chat_history.extend(new_messages)
            if not isinstance(curr_step, NoActionStep):
                steps_taken.append(curr_step)
            if isinstance(curr_step, (NoActionStep, PluginStep)):  # plugin with action
                response = self._create_finished_response(chat_history, steps_taken)
                self.memory.add_message(chat_history[0])
                self.memory.add_message(chat_history[-1])
                return response
            self._take_snapshot(chat_history, steps_taken)
            num_steps_taken += 1
        response = self._create_stopped_response(chat_history, steps_taken)
        return response

    async def _step(
        self, chat_history: List[Message], tool_to_use: Optional[BaseTool] = None
    ) -> Tuple[AgentStep, List[Message]]:
        new_messages: List[Message] = []
        input_messages = self.memory.get_messages() + chat_history
<<<<<<< HEAD
        if tool_to_use is not None:
            tool_choice = {"type": "function", "function": {"name": tool_to_use.tool_name}}
            llm_resp = await self.run_llm(
                messages=input_messages,
                functions=[tool_to_use.function_call_schema()],  # only regist one tool
                system=self.system_message.content if self.system_message is not None else None,
                plugins=self._plugins,
                tool_choice=tool_choice,
            )
        else:
            llm_resp = await self.run_llm(
                messages=input_messages,
                functions=self._tool_manager.get_tool_schemas(),
                system=self.system_message.content if self.system_message is not None else None,
                plugins=self._plugins,
            )
=======
        llm_resp = await self.run_llm(messages=input_messages)
>>>>>>> 6fbc0995
        output_message = llm_resp.message  # AIMessage
        new_messages.append(output_message)
        if output_message.function_call is not None:
            tool_name = output_message.function_call["name"]
            tool_args = output_message.function_call["arguments"]
            tool_resp = await self.run_tool(tool_name=tool_name, tool_args=tool_args)
            new_messages.append(FunctionMessage(name=tool_name, content=tool_resp.json))
            return (
                ToolStep(
                    info=ToolInfo(tool_name=tool_name, tool_args=tool_args),
                    result=tool_resp.json,
                    input_files=tool_resp.input_files,
                    output_files=tool_resp.output_files,
                ),
                new_messages,
            )
        elif output_message.plugin_info is not None:
            file_manager = self.get_file_manager()
            return (
                PluginStep(
                    info=output_message.plugin_info,
                    result=output_message.content,
                    input_files=file_manager.sniff_and_extract_files_from_text(
                        chat_history[-1].content
                    ),  # TODO: make sure this is correct.
                    output_files=file_manager.sniff_and_extract_files_from_text(output_message.content),
                ),
                new_messages,
            )
        else:
            return NO_ACTION_STEP, new_messages

    def _create_finished_response(
        self,
        chat_history: List[Message],
        steps: List[AgentStep],
    ) -> AgentResponse:
        last_message = chat_history[-1]
        return AgentResponse(
            text=last_message.content,
            chat_history=chat_history,
            steps=steps,
            status="FINISHED",
        )

    def _create_stopped_response(
        self,
        chat_history: List[Message],
        steps: List[AgentStep],
    ) -> AgentResponse:
        return AgentResponse(
            text="Agent run stopped early.",
            chat_history=chat_history,
            steps=steps,
            status="STOPPED",
        )

    def _take_snapshot(self, chat_history: List[Message], steps: List[AgentStep]) -> None:
        snapshot = FunctionAgentRunSnapshot(chat_history=chat_history.copy(), steps=steps.copy())
        self._snapshots.append(snapshot)


@dataclass
class FunctionAgentRunSnapshot(object):
    chat_history: List[Message]
    steps: List[AgentStep]

    def update_last_tool_call(self, tool_name: str, tool_args: str, tool_resp: ToolResponse) -> None:
        tool_step = self.steps[-1]
        if not isinstance(tool_step, ToolStep):
            raise RuntimeError("The last step is not a tool step.")
        ai_message = self.chat_history[-2]
        function_message = self.chat_history[-1]
        if (
            not isinstance(ai_message, AIMessage)
            or ai_message.function_call is None
            or not isinstance(function_message, FunctionMessage)
        ):
            raise RuntimeError(
                "The last two messages must be "
                " an AI message containing a function call and a function message."
            )

        new_ai_message = AIMessage(
            content="",
            function_call=FunctionCall(
                name=tool_name,
                thoughts=f"我需要调用{tool_name}解决这个问题",
                arguments=tool_args,
            ),
        )
        new_function_message = FunctionMessage(name=tool_name, content=tool_resp.json)
        new_tool_step = ToolStep(
            info=ToolInfo(tool_name=tool_name, tool_args=tool_args),
            result=tool_resp.json,
            input_files=tool_resp.input_files,
            output_files=tool_resp.output_files,
        )

        self.steps.pop()
        self.steps.append(new_tool_step)
        self.chat_history.pop()
        self.chat_history.pop()
        self.chat_history.append(new_ai_message)
        self.chat_history.append(new_function_message)

    def update_last_tool_prompt(self, prompt: str) -> None:
        tool_step = self.steps[-1]
        if not isinstance(tool_step, ToolStep):
            raise RuntimeError("The last step is not a tool step.")
        function_message = self.chat_history[-1]
        if not isinstance(function_message, FunctionMessage):
            raise RuntimeError("The last message is not a function message.")

        tool_ret_json = tool_step.result
        tool_ret = json.loads(tool_ret_json)
        if not isinstance(tool_ret, dict):
            raise ValueError("The return value of the tool could not be converted to a dict.")
        tool_ret["prompt"] = prompt
        updated_tool_ret_json = json.dumps(tool_ret, ensure_ascii=False)

        new_function_message = FunctionMessage(name=function_message.name, content=updated_tool_ret_json)
        new_tool_step = replace(tool_step, result=updated_tool_ret_json)

        self.steps.pop()
        self.steps.append(new_tool_step)
        self.chat_history.pop()
        self.chat_history.append(new_function_message)<|MERGE_RESOLUTION|>--- conflicted
+++ resolved
@@ -12,15 +12,11 @@
 # See the License for the specific language governing permissions and
 # limitations under the License.
 
-<<<<<<< HEAD
 import json
 import logging
 from collections import deque
 from dataclasses import dataclass, replace
-from typing import Deque, List, Optional, Tuple, Union
-=======
-from typing import Final, Iterable, List, Optional, Sequence, Tuple, Union
->>>>>>> 6fbc0995
+from typing import Deque, Final, Iterable, List, Optional, Sequence, Tuple, Union
 
 from erniebot_agent.agents.agent import Agent
 from erniebot_agent.agents.callback.callback_manager import CallbackManager
@@ -49,12 +45,9 @@
 from erniebot_agent.tools.base import BaseTool
 from erniebot_agent.tools.tool_manager import ToolManager
 
-<<<<<<< HEAD
-_MAX_STEPS = 5
+_MAX_STEPS: Final[int] = 5
+
 _logger = logging.getLogger(__name__)
-=======
-_MAX_STEPS: Final[int] = 5
->>>>>>> 6fbc0995
 
 
 class FunctionAgent(Agent):
@@ -192,26 +185,11 @@
     ) -> Tuple[AgentStep, List[Message]]:
         new_messages: List[Message] = []
         input_messages = self.memory.get_messages() + chat_history
-<<<<<<< HEAD
         if tool_to_use is not None:
             tool_choice = {"type": "function", "function": {"name": tool_to_use.tool_name}}
-            llm_resp = await self.run_llm(
-                messages=input_messages,
-                functions=[tool_to_use.function_call_schema()],  # only regist one tool
-                system=self.system_message.content if self.system_message is not None else None,
-                plugins=self._plugins,
-                tool_choice=tool_choice,
-            )
-        else:
-            llm_resp = await self.run_llm(
-                messages=input_messages,
-                functions=self._tool_manager.get_tool_schemas(),
-                system=self.system_message.content if self.system_message is not None else None,
-                plugins=self._plugins,
-            )
-=======
-        llm_resp = await self.run_llm(messages=input_messages)
->>>>>>> 6fbc0995
+            llm_resp = await self.run_llm(messages=input_messages, llm_opts={"tool_choice": tool_choice})
+        else:
+            llm_resp = await self.run_llm(messages=input_messages)
         output_message = llm_resp.message  # AIMessage
         new_messages.append(output_message)
         if output_message.function_call is not None:
