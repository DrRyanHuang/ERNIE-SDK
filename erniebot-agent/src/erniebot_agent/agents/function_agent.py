# Copyright (c) 2023 PaddlePaddle Authors. All Rights Reserved.
#
# Licensed under the Apache License, Version 2.0 (the "License");
# you may not use this file except in compliance with the License.
# You may obtain a copy of the License at
#
#     http://www.apache.org/licenses/LICENSE-2.0
#
# Unless required by applicable law or agreed to in writing, software
# distributed under the License is distributed on an "AS IS" BASIS,
# WITHOUT WARRANTIES OR CONDITIONS OF ANY KIND, either express or implied.
# See the License for the specific language governing permissions and
# limitations under the License.

import json
import logging
from collections import deque
from dataclasses import dataclass, replace
from typing import Deque, Final, Iterable, List, Optional, Sequence, Tuple, Union

from erniebot_agent.agents.agent import Agent
from erniebot_agent.agents.callback.callback_manager import CallbackManager
from erniebot_agent.agents.callback.handlers.base import CallbackHandler
from erniebot_agent.agents.schema import (
    NO_ACTION_STEP,
    AgentResponse,
    AgentStep,
    NoActionStep,
    PluginStep,
    ToolInfo,
    ToolResponse,
    ToolStep,
)
from erniebot_agent.chat_models.erniebot import BaseERNIEBot
from erniebot_agent.file import File, FileManager
from erniebot_agent.memory import Memory
<<<<<<< HEAD
from erniebot_agent.memory.messages import (
    AIMessage,
    FunctionCall,
    FunctionMessage,
    HumanMessage,
    Message,
    SystemMessage,
)
=======
from erniebot_agent.memory.messages import FunctionMessage, HumanMessage, Message
>>>>>>> b55b4505
from erniebot_agent.tools.base import BaseTool
from erniebot_agent.tools.tool_manager import ToolManager

_MAX_STEPS: Final[int] = 5

_logger = logging.getLogger(__name__)


class FunctionAgent(Agent):
    """An agent driven by function calling.

    The orchestration capabilities of a function agent are powered by the
    function calling ability of LLMs. Typically, a function agent asks the LLM
    to generate a response that can be parsed into an action (e.g., calling a
    tool with given arguments), and then the agent takes that action, which
    forms an agent step. The agent repeats this process until the maximum number
    of steps is reached or the LLM considers the task finished.

    Attributes:
        llm: The LLM that the agent uses.
        memory: The message storage that keeps the chat history.
        max_steps: The maximum number of steps in each agent run.
    """

    llm: BaseERNIEBot
    memory: Memory
    max_steps: int

    def __init__(
        self,
        llm: BaseERNIEBot,
        tools: Union[ToolManager, Iterable[BaseTool]],
        *,
        memory: Optional[Memory] = None,
        system: Optional[str] = None,
        callbacks: Optional[Union[CallbackManager, Iterable[CallbackHandler]]] = None,
        file_manager: Optional[FileManager] = None,
        plugins: Optional[List[str]] = None,
        max_steps: Optional[int] = None,
        first_tools: Optional[Sequence[BaseTool]] = [],
    ) -> None:
        """Initialize a function agent.

        Args:
            llm: An LLM for the agent to use.
            tools: A list of tools for the agent to use.
            memory: A memory object that equips the agent to remember chat
                history. If `None`, a `WholeMemory` object will be used.
            system: A message that tells the LLM how to interpret the
                conversations. If `None`, the system message contained in
                `memory` will be used.
            callbacks: A list of callback handlers for the agent to use. If
                `None`, a default list of callbacks will be used.
            file_manager: A file manager for the agent to interact with files.
                If `None`, a global file manager that can be shared among
                different components will be implicitly created and used.
            plugins: A list of names of the plugins for the agent to use. If
                `None`, the agent will use a default list of plugins. Set
                `plugins` to `[]` to disable the use of plugins.
            max_steps: The maximum number of steps in each agent run. If `None`,
                use a default value.
            first_tools: Tools scheduled to be called sequentially at the
                beginning of each agent run.

        Raises:
            ValueError: If `max_steps` is not positive.
            RuntimeError: If tools are found in `first_tools` but not in
                `tools`.
        """
        super().__init__(
            llm=llm,
            tools=tools,
            memory=memory,
            system=system,
            callbacks=callbacks,
            file_manager=file_manager,
            plugins=plugins,
        )
        if max_steps is not None:
            if max_steps <= 0:
                raise ValueError("Invalid `max_steps` value")
            self.max_steps = max_steps
        else:
            self.max_steps = _MAX_STEPS
        if first_tools:
            self._first_tools = first_tools
            for tool in self._first_tools:
                if tool not in self.get_tools():
                    raise RuntimeError("The tool in `first_tools` must be in the tools list.")
        else:
            self._first_tools = []
        self._snapshots: Deque[FunctionAgentRunSnapshot] = deque(maxlen=5)
        self._snapshot_for_curr_run: Optional[FunctionAgentRunSnapshot] = None

    @property
    def snapshots(self) -> Deque["FunctionAgentRunSnapshot"]:
        return self._snapshots

    def restore(self, snapshot: "FunctionAgentRunSnapshot") -> None:
        self._snapshot_for_curr_run = snapshot

    async def _run(self, prompt: str, files: Optional[Sequence[File]] = None) -> AgentResponse:
        chat_history: List[Message] = []
        steps_taken: List[AgentStep] = []
        num_steps_taken = 0

        if self._snapshot_for_curr_run is not None:
            chat_history[:] = self._snapshot_for_curr_run.chat_history
            steps_taken[:] = self._snapshot_for_curr_run.steps
            num_steps_taken = len(steps_taken)
            self._snapshot_for_curr_run = None
        else:
            run_input = await HumanMessage.create_with_files(
                prompt, files or [], include_file_urls=self.file_needs_url
            )
            chat_history.append(run_input)
            self._take_snapshot(chat_history, steps_taken)

        for tool in self._first_tools:
            curr_step, new_messages = await self._step(chat_history, selected_tool=tool)
            chat_history.extend(new_messages)
            num_steps_taken += 1
            if not isinstance(curr_step, NoActionStep):
                steps_taken.append(curr_step)
            else:
                # If tool choice not work, skip this round
                _logger.warning(f"Selected tool [{tool.tool_name}] not work")
                chat_history.pop()

        while num_steps_taken < self.max_steps:
            curr_step, new_messages = await self._step(chat_history)
            chat_history.extend(new_messages)
            if not isinstance(curr_step, NoActionStep):
                steps_taken.append(curr_step)
            if isinstance(curr_step, (NoActionStep, PluginStep)):  # plugin with action
                response = self._create_finished_response(chat_history, steps_taken)
                self.memory.add_message(chat_history[0])
                self.memory.add_message(chat_history[-1])
                return response
            self._take_snapshot(chat_history, steps_taken)
            num_steps_taken += 1
        response = self._create_stopped_response(chat_history, steps_taken)
        return response

    async def _step(
        self, chat_history: List[Message], selected_tool: Optional[BaseTool] = None
    ) -> Tuple[AgentStep, List[Message]]:
        new_messages: List[Message] = []
        input_messages = self.memory.get_messages() + chat_history
        if selected_tool is not None:
            tool_choice = {"type": "function", "function": {"name": selected_tool.tool_name}}
            llm_resp = await self.run_llm(
                messages=input_messages,
                functions=[selected_tool.function_call_schema()],  # only regist one tool
                tool_choice=tool_choice,
            )
        else:
            llm_resp = await self.run_llm(messages=input_messages)

        output_message = llm_resp.message  # AIMessage
        new_messages.append(output_message)
        if output_message.function_call is not None:
            tool_name = output_message.function_call["name"]
            tool_args = output_message.function_call["arguments"]
            tool_resp = await self.run_tool(tool_name=tool_name, tool_args=tool_args)
            new_messages.append(FunctionMessage(name=tool_name, content=tool_resp.json))
            return (
                ToolStep(
                    info=ToolInfo(tool_name=tool_name, tool_args=tool_args),
                    result=tool_resp.json,
                    input_files=tool_resp.input_files,
                    output_files=tool_resp.output_files,
                ),
                new_messages,
            )
        elif output_message.plugin_info is not None:
            file_manager = self.get_file_manager()
            return (
                PluginStep(
                    info=output_message.plugin_info,
                    result=output_message.content,
                    input_files=file_manager.sniff_and_extract_files_from_text(
                        chat_history[-1].content
                    ),  # TODO: make sure this is correct.
                    output_files=file_manager.sniff_and_extract_files_from_text(output_message.content),
                ),
                new_messages,
            )
        else:
            return NO_ACTION_STEP, new_messages

    def _create_finished_response(
        self,
        chat_history: List[Message],
        steps: List[AgentStep],
    ) -> AgentResponse:
        last_message = chat_history[-1]
        return AgentResponse(
            text=last_message.content,
            chat_history=chat_history,
            steps=steps,
            status="FINISHED",
        )

    def _create_stopped_response(
        self,
        chat_history: List[Message],
        steps: List[AgentStep],
    ) -> AgentResponse:
        return AgentResponse(
            text="Agent run stopped early.",
            chat_history=chat_history,
            steps=steps,
            status="STOPPED",
        )

    def _take_snapshot(self, chat_history: List[Message], steps: List[AgentStep]) -> None:
        snapshot = FunctionAgentRunSnapshot(chat_history=chat_history.copy(), steps=steps.copy())
        self._snapshots.append(snapshot)


@dataclass
class FunctionAgentRunSnapshot(object):
    chat_history: List[Message]
    steps: List[AgentStep]

    def add_tool_call(self, tool_name: str, tool_args: str, tool_resp: ToolResponse) -> None:
        new_ai_message = AIMessage(
            content="",
            function_call=FunctionCall(
                name=tool_name,
                thoughts=f"我需要调用[{tool_name}]工具",
                arguments=tool_args,
            ),
        )
        new_function_message = FunctionMessage(name=tool_name, content=tool_resp.json)
        new_tool_step = ToolStep(
            info=ToolInfo(tool_name=tool_name, tool_args=tool_args),
            result=tool_resp.json,
            input_files=tool_resp.input_files,
            output_files=tool_resp.output_files,
        )

        self.steps.append(new_tool_step)
        self.chat_history.append(new_ai_message)
        self.chat_history.append(new_function_message)

    def update_last_tool_prompt(self, prompt: str) -> None:
        tool_step = self.steps[-1]
        if not isinstance(tool_step, ToolStep):
            raise RuntimeError("The last step is not a tool step.")
        function_message = self.chat_history[-1]
        if not isinstance(function_message, FunctionMessage):
            raise RuntimeError("The last message is not a function message.")

        tool_ret_json = tool_step.result
        tool_ret = json.loads(tool_ret_json)
        if not isinstance(tool_ret, dict):
            raise ValueError("The return value of the tool could not be converted to a dict.")
        tool_ret["prompt"] = prompt
        updated_tool_ret_json = json.dumps(tool_ret, ensure_ascii=False)

        new_function_message = FunctionMessage(name=function_message.name, content=updated_tool_ret_json)
        new_tool_step = replace(tool_step, result=updated_tool_ret_json)

        self.steps.pop()
        self.steps.append(new_tool_step)
        self.chat_history.pop()
        self.chat_history.append(new_function_message)<|MERGE_RESOLUTION|>--- conflicted
+++ resolved
@@ -34,18 +34,13 @@
 from erniebot_agent.chat_models.erniebot import BaseERNIEBot
 from erniebot_agent.file import File, FileManager
 from erniebot_agent.memory import Memory
-<<<<<<< HEAD
 from erniebot_agent.memory.messages import (
     AIMessage,
     FunctionCall,
     FunctionMessage,
     HumanMessage,
     Message,
-    SystemMessage,
 )
-=======
-from erniebot_agent.memory.messages import FunctionMessage, HumanMessage, Message
->>>>>>> b55b4505
 from erniebot_agent.tools.base import BaseTool
 from erniebot_agent.tools.tool_manager import ToolManager
 
