--- conflicted
+++ resolved
@@ -49,8 +49,6 @@
 
 _logger = logging.getLogger(__name__)
 
-_logger = logging.getLogger(__name__)
-
 
 class FunctionAgent(Agent):
     """An agent driven by function calling.
@@ -160,11 +158,7 @@
                 prompt, files or [], include_file_urls=self.file_needs_url
             )
             chat_history.append(run_input)
-<<<<<<< HEAD
-            self._take_snapshot(chat_history, steps_taken)
-=======
         self._take_snapshot(chat_history, steps_taken)
->>>>>>> e776c87d
 
         for tool in self._first_tools:
             curr_step, new_messages = await self._step(chat_history, selected_tool=tool)
