--- conflicted
+++ resolved
@@ -12,16 +12,11 @@
 # See the License for the specific language governing permissions and
 # limitations under the License.
 
-<<<<<<< HEAD
 import json
 import logging
 from collections import deque
 from dataclasses import dataclass, replace
 from typing import Deque, Final, Iterable, List, Optional, Sequence, Tuple, Union
-=======
-import logging
-from typing import Final, Iterable, List, Optional, Sequence, Tuple, Union
->>>>>>> 069d7749
 
 from erniebot_agent.agents.agent import Agent
 from erniebot_agent.agents.callback.callback_manager import CallbackManager
@@ -113,15 +108,9 @@
                 beginning of each agent run.
 
         Raises:
-<<<<<<< HEAD
-            ValueError: If `max_steps` is not positive.
-            RuntimeError: If tools are found in `first_tools` but not in
-                `tools`.
-=======
             ValueError: if `max_steps` is non-positive.
             RuntimeError: if tools in first_tools but not in tools list.
 
->>>>>>> 069d7749
         """
         super().__init__(
             llm=llm,
@@ -155,14 +144,6 @@
     def restore(self, snapshot: "FunctionAgentRunSnapshot") -> None:
         self._snapshot_for_curr_run = snapshot
 
-        if first_tools:
-            self._first_tools = first_tools
-            for tool in self._first_tools:
-                if tool not in self.get_tools():
-                    raise RuntimeError("The tool in `first_tools` must be in the tools list.")
-        else:
-            self._first_tools = []
-
     async def _run(self, prompt: str, files: Optional[Sequence[File]] = None) -> AgentResponse:
         chat_history: List[Message] = []
         steps_taken: List[AgentStep] = []
@@ -182,7 +163,7 @@
 
         for tool in self._first_tools:
             curr_step, new_messages = await self._step(chat_history, selected_tool=tool)
-            if not isinstance(curr_step, NoActionStep):
+            if not isinstance(curr_step, EndStep):
                 chat_history.extend(new_messages)
                 steps_taken.append(curr_step)
                 num_steps_taken += 1
@@ -191,22 +172,6 @@
                 # If tool choice not work, skip this round
                 _logger.warning(f"Selected tool [{tool.tool_name}] not work")
 
-<<<<<<< HEAD
-=======
-        num_steps_taken = 0
-        chat_history.append(run_input)
-
-        for tool in self._first_tools:
-            curr_step, new_messages = await self._step(chat_history, selected_tool=tool)
-            if not isinstance(curr_step, EndStep):
-                chat_history.extend(new_messages)
-                num_steps_taken += 1
-                steps_taken.append(curr_step)
-            else:
-                # If tool choice not work, skip this round
-                _logger.warning(f"Selected tool [{tool.tool_name}] not work")
-
->>>>>>> 069d7749
         while num_steps_taken < self.max_steps:
             curr_step, new_messages = await self._step(chat_history)
             chat_history.extend(new_messages)
