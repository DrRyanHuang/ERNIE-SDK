# Copyright (c) 2023 PaddlePaddle Authors. All Rights Reserved.
#
# Licensed under the Apache License, Version 2.0 (the "License");
# you may not use this file except in compliance with the License.
# You may obtain a copy of the License at
#
#     http://www.apache.org/licenses/LICENSE-2.0
#
# Unless required by applicable law or agreed to in writing, software
# distributed under the License is distributed on an "AS IS" BASIS,
# WITHOUT WARRANTIES OR CONDITIONS OF ANY KIND, either express or implied.
# See the License for the specific language governing permissions and
# limitations under the License.
<<<<<<< HEAD
from erniebot.resources.chat_completion import ChatResponse
=======

from typing import Dict

from erniebot.response import EBResponse

>>>>>>> a5f1bfa6

class Message:
    """The base class of message."""

    def __init__(self, role: str, content: str):
        self.role = role
        self.content = content

<<<<<<< HEAD
    def to_dict(self) -> dict:
        return {'role': self.role, 'content': self.content}
    
=======
    def to_dict(self) -> Dict[str, str]:
        return {"role": self.role, "content": self.content}

>>>>>>> a5f1bfa6
    def __str__(self) -> str:
        return f"role:{self.role}, content: {self.content}"


class HumanMessage(Message):
    """A Message from human."""

    def __init__(self, content: str):
        super().__init__(role="user", content=content)


class AIMessage(Message):
    """A Message from assistant."""

    def __init__(self, content: str):
        super().__init__(role="assistant", content=content)


class FunctionMessage(Message):
    """A Message from assistant for function calling."""

    def __init__(self, function_call):
        super().__init__(role="assistant", content="null")
        self.function_call = function_call

<<<<<<< HEAD
    def to_dict(self) -> dict:
        return {'role': self.role, 'content': self.content, 'function_call': self.function_call}
    
=======
    def to_dict(self) -> Dict[str, str]:
        return {"role": self.role, "content": self.content, "function_call": self.function_call}

>>>>>>> a5f1bfa6
    def __str__(self) -> str:
        return f"role:{self.role}, content: {self.content}, function_call: {self.function_call}"


def response_to_message(response: EBResponse) -> Message:
    """Convert the response from assistant to AIMessage or FunctionMessage."""
    if hasattr(response, "function_call"):
        return FunctionMessage(function_call=response.get_result())
    else:
        return AIMessage(content=response.get_result())<|MERGE_RESOLUTION|>--- conflicted
+++ resolved
@@ -1,6 +1,6 @@
 # Copyright (c) 2023 PaddlePaddle Authors. All Rights Reserved.
 #
-# Licensed under the Apache License, Version 2.0 (the "License");
+# Licensed under the Apache License, Version 2.0 (the "License"
 # you may not use this file except in compliance with the License.
 # You may obtain a copy of the License at
 #
@@ -10,16 +10,11 @@
 # distributed under the License is distributed on an "AS IS" BASIS,
 # WITHOUT WARRANTIES OR CONDITIONS OF ANY KIND, either express or implied.
 # See the License for the specific language governing permissions and
-# limitations under the License.
-<<<<<<< HEAD
-from erniebot.resources.chat_completion import ChatResponse
-=======
-
+# limitations under the License
 from typing import Dict
 
 from erniebot.response import EBResponse
 
->>>>>>> a5f1bfa6
 
 class Message:
     """The base class of message."""
@@ -28,15 +23,9 @@
         self.role = role
         self.content = content
 
-<<<<<<< HEAD
-    def to_dict(self) -> dict:
-        return {'role': self.role, 'content': self.content}
-    
-=======
     def to_dict(self) -> Dict[str, str]:
         return {"role": self.role, "content": self.content}
 
->>>>>>> a5f1bfa6
     def __str__(self) -> str:
         return f"role:{self.role}, content: {self.content}"
 
@@ -62,15 +51,9 @@
         super().__init__(role="assistant", content="null")
         self.function_call = function_call
 
-<<<<<<< HEAD
-    def to_dict(self) -> dict:
-        return {'role': self.role, 'content': self.content, 'function_call': self.function_call}
-    
-=======
     def to_dict(self) -> Dict[str, str]:
         return {"role": self.role, "content": self.content, "function_call": self.function_call}
 
->>>>>>> a5f1bfa6
     def __str__(self) -> str:
         return f"role:{self.role}, content: {self.content}, function_call: {self.function_call}"
 
