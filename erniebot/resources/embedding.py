--- conflicted
+++ resolved
@@ -16,13 +16,9 @@
 
 import erniebot.errors as errors
 from erniebot.api_types import APIType
-<<<<<<< HEAD
-from erniebot.types import (FilesType, HeadersType, ParamsType)
-=======
 from erniebot.response import EBResponse
-from erniebot.types import (ParamsType, HeadersType, FilesType, ResponseT)
+from erniebot.types import (FilesType, HeadersType, ParamsType, ResponseT)
 from erniebot.utils.misc import transform
->>>>>>> 1d85c22f
 from .abc import Creatable
 from .resource import EBResource
 
@@ -109,12 +105,9 @@
         # request_timeout
         request_timeout = kwargs.get('request_timeout', None)
 
-<<<<<<< HEAD
-        return url, params, headers, files, stream, request_timeout
-=======
         return url, params, headers, files, stream, request_timeout
 
-    def _post_process_create(self, resp: ResponseT) -> ResponseT:
+    def _postprocess_create(self, resp: ResponseT) -> ResponseT:
         return transform(EmbeddingResponse.from_response, resp)
 
 
@@ -123,5 +116,4 @@
         embeddings = []
         for res in self.data:
             embeddings.append(res['embedding'])
-        return embeddings
->>>>>>> 1d85c22f
+        return embeddings